--- conflicted
+++ resolved
@@ -83,16 +83,11 @@
       context: ../frontend
       dockerfile: Dockerfile
       args:
-<<<<<<< HEAD
         # Optional: Set REACT_APP_API_URL in .env to override auto-detection
         # If not set, the frontend will auto-detect from browser location
         # Recommended: Use http://vistter.local:8000/api with mDNS hostname
+        # For Cloudflare Tunnel, leave unset to use relative URLs (auto-detects HTTPS)
         REACT_APP_API_URL: ${REACT_APP_API_URL:-}
-=======
-        # If using Cloudflare Tunnel, leave REACT_APP_API_URL unset to use relative URLs
-        # Otherwise, set to your Pi's IP address for local access
-        REACT_APP_API_URL: ${FRONTEND_API_URL:-}
->>>>>>> efdcab49
     container_name: vistterstream-frontend
     ports:
       - "3000:80"
